--- conflicted
+++ resolved
@@ -321,11 +321,8 @@
 - **[VolcEngine TOS](https://github.com/dinghuazhou/sample-mcp-server-tos)** - A sample MCP server for VolcEngine TOS that flexibly get objects from TOS.
 - **[Wanaku MCP Router](https://github.com/wanaku-ai/wanaku/)** - The Wanaku MCP Router is a SSE-based MCP server that provides an extensible routing engine that allows integrating your enterprise systems with AI agents.
 - **[Webflow](https://github.com/kapilduraphe/webflow-mcp-server)** - Interfact with the Webflow APIs
-<<<<<<< HEAD
+- **[whale-tracker-mcp](https://github.com/kukapay/whale-tracker-mcp)**  -  A mcp server for tracking cryptocurrency whale transactions. 
 - **[Whois MCP](https://github.com/bharathvaj-ganesan/whois-mcp)** - MCP server that performs whois lookup against domain, IP, ASN and TLD. 
-=======
-- **[whale-tracker-mcp](https://github.com/kukapay/whale-tracker-mcp)**  -  A mcp server for tracking cryptocurrency whale transactions. 
->>>>>>> 6f7c7f06
 - **[WildFly MCP](https://github.com/wildfly-extras/wildfly-mcp)** - WildFly MCP server that enables LLM to interact with running WildFly servers (retrieve metrics, logs, invoke operations, ...).
 - **[Windows CLI](https://github.com/SimonB97/win-cli-mcp-server)** - MCP server for secure command-line interactions on Windows systems, enabling controlled access to PowerShell, CMD, and Git Bash shells.
 - **[World Bank data API](https://github.com/anshumax/world_bank_mcp_server)** - A server that fetches data indicators available with the World Bank as part of their data API
